#!/usr/bin/env node

/**
 * Auto-generate VitePress documentation from script files
 * Dynamically scans all directories and creates markdown pages
 */

const fs = require("fs");
const path = require("path");

// Configuration
const ROOT_DIR = path.join(__dirname, "..");
const DOCS_DIR = path.join(ROOT_DIR, "docs");
const SIDEBAR_FILE = path.join(DOCS_DIR, ".vitepress", "sidebar.json");

// Directories to exclude from scanning
const EXCLUDED_DIRS = [
  "node_modules",
  ".git",
  ".github",
  ".wrangler",
  "docs",
  "scripts",
  ".vitepress",
  "dist",
  "build",
  ".cache",
  ".temp",
];

// Supported script file extensions
const SUPPORTED_EXTENSIONS = [
  ".js",
  ".sh",
  ".py",
  ".ts",
  ".mjs",
  ".cjs",
  ".bash",
];

/**
 * Get all category directories (excludes system directories)
 * @returns {Array} List of category directory names
 */
function getCategoryDirectories() {
  return fs
    .readdirSync(ROOT_DIR)
    .filter((name) => {
      const fullPath = path.join(ROOT_DIR, name);
      return (
        fs.statSync(fullPath).isDirectory() && !EXCLUDED_DIRS.includes(name)
      );
    })
    .sort();
}

/**
 * Load category configuration from config.js
 * @param {string} categoryPath - Path to category directory
 * @returns {object} Category configuration
 */
function loadCategoryConfig(categoryPath) {
  const configPath = path.join(categoryPath, "config.js");

  if (fs.existsSync(configPath)) {
    try {
      // Clear require cache to get fresh config
      delete require.cache[require.resolve(configPath)];
      return require(configPath);
    } catch (error) {
      console.warn(`   ⚠️  Failed to load config.js: ${error.message}`);
    }
  }

  // Return default config based on directory name
  const dirName = path.basename(categoryPath);
  return {
    title: dirName.charAt(0).toUpperCase() + dirName.slice(1) + " Scripts",
    description: `Scripts in the ${dirName} category`,
    icon: "📄",
  };
}

/**
 * Extract metadata from script file using @tag format
 * @param {string} filePath - Path to the script file
 * @returns {object} Metadata object with title, description, etc.
 */
function extractMetadata(filePath) {
  const content = fs.readFileSync(filePath, "utf-8");
  const lines = content.split("\n");
  const ext = path.extname(filePath);

  let metadata = {
    title: "",
    description: "",
    author: "",
    version: "",
    example: "",
    requires: "",
    see: "",
    note: "",
  };

  let inHeaderBlock = false;
  let headerLines = [];

  // Extract header block
  for (let i = 0; i < Math.min(100, lines.length); i++) {
    const line = lines[i].trim();

    // Skip shebang lines
    if (line.startsWith('#!')) {
      continue;
    }

    // Detect start of header block
<<<<<<< HEAD
    // For shell scripts, look for comment lines with content (not just #)
    const isShellComment = line.startsWith('#') && line.length > 1 && !line.startsWith('#!/');
    const isJSDocComment = line.startsWith('/**') || line.startsWith('"""');

    if (!inHeaderBlock && (isJSDocComment || isShellComment)) {
=======
    if (
      !inHeaderBlock &&
      (line.startsWith("/**") || line.startsWith('"""') || line.startsWith("#"))
    ) {
>>>>>>> 9ba395a8
      inHeaderBlock = true;
      headerLines.push(line);
      continue;
    }

    // In header block
    if (inHeaderBlock) {
      headerLines.push(line);

      // Detect end of header block
      if (
        line.includes("*/") ||
        line.includes('"""') ||
        (!line.startsWith("#") && !line.startsWith("*") && line.length > 0)
      ) {
        break;
      }
    }
  }

  // Parse header lines for @tags
  for (const line of headerLines) {
    // Remove comment markers
    let cleanLine = line
      .replace(/^(\/\*\*|\/\/|#|\/?\*+|""")\s*/, "")
      .replace(/\*\/$/, "")
      .replace(/"""\s*$/, "")
      .trim();

    // Parse @tags
    if (cleanLine.startsWith("@title")) {
      metadata.title = cleanLine.replace("@title", "").trim();
    } else if (cleanLine.startsWith("@description")) {
      metadata.description = cleanLine.replace("@description", "").trim();
    } else if (cleanLine.startsWith("@author")) {
      metadata.author = cleanLine.replace("@author", "").trim();
    } else if (cleanLine.startsWith("@version")) {
      metadata.version = cleanLine.replace("@version", "").trim();
    } else if (cleanLine.startsWith("@example")) {
      metadata.example = cleanLine.replace("@example", "").trim();
    } else if (cleanLine.startsWith("@requires")) {
      metadata.requires = cleanLine.replace("@requires", "").trim();
    } else if (cleanLine.startsWith("@see")) {
      metadata.see = cleanLine.replace("@see", "").trim();
    } else if (cleanLine.startsWith("@note")) {
      metadata.note = cleanLine.replace("@note", "").trim();
    } else if (
      !metadata.description &&
      cleanLine &&
      !cleanLine.startsWith("@")
    ) {
      // Fallback: use first non-tag line as description
      if (!metadata.title) {
        metadata.title = cleanLine;
      } else if (cleanLine.length > 10) {
        metadata.description = cleanLine;
      }
    }
  }

  // Fallback to filename if no title found
  if (!metadata.title) {
    metadata.title = path.basename(filePath, ext);
  }

  // Ensure description exists
  if (!metadata.description) {
    metadata.description = "No description available";
  }

  metadata.filename = path.basename(filePath);
  metadata.ext = ext.substring(1);

  return metadata;
}

/**
 * Determine syntax highlighting language for file extension
 * @param {string} ext - File extension (without dot)
 * @returns {string} Language identifier for syntax highlighting
 */
function getLanguage(ext) {
  const languageMap = {
    js: "javascript",
    mjs: "javascript",
    cjs: "javascript",
    ts: "typescript",
    sh: "bash",
    bash: "bash",
    py: "python",
  };
  return languageMap[ext] || ext;
}

/**
 * Generate markdown page for a script
 * @param {string} scriptPath - Path to script file
 * @param {string} category - Category name
 * @param {object} metadata - Extracted metadata
 * @returns {string} Generated markdown content
 */
function generateScriptPage(scriptPath, category, metadata) {
  const code = fs.readFileSync(scriptPath, "utf-8");
  const language = getLanguage(metadata.ext);

  // Escape strings for YAML frontmatter
  const escapeYaml = (str) => {
    return JSON.stringify(str.replace(/\n/g, " "));
  };

  let markdown = `---
title: ${escapeYaml(metadata.title)}
description: ${escapeYaml(metadata.description)}
---

# ${metadata.title}

${metadata.description}

`;

  // Add metadata section
  if (metadata.author || metadata.version || metadata.requires) {
    markdown += `## Metadata\n\n`;
    if (metadata.author) markdown += `- **Author**: ${metadata.author}\n`;
    if (metadata.version) markdown += `- **Version**: ${metadata.version}\n`;
    if (metadata.requires)
      markdown += `- **Dependencies**: ${metadata.requires}\n`;
    if (metadata.see) markdown += `- **See Also**: ${metadata.see}\n`;
    markdown += `\n`;
  }

  // Add note if present
  if (metadata.note) {
    markdown += `:::warning ${metadata.note}\n:::\n\n`;
  }

  // Add code section
  markdown += `## Code\n\n\`\`\`${language}\n${code}\n\`\`\`\n`;

  // Add example if present
  if (metadata.example) {
    markdown += `\n## Example\n\n\`\`\`${language}\n${metadata.example}\n\`\`\`\n`;
  }

  // Add file information
  markdown += `
## File Information

- **Filename**: \`${metadata.filename}\`
- **Category**: ${category}
- **Language**: ${language.toUpperCase()}

---

[View on GitHub](https://github.com/ropean/scripts/blob/main/${category}/${
    metadata.filename
  })
`;

  return markdown;
}

/**
 * Generate category index page
 * @param {string} category - Category name
 * @param {object} categoryInfo - Category configuration
 * @param {Array} scripts - List of script metadata
 * @returns {string} Generated markdown content
 */
function generateCategoryIndex(category, categoryInfo, scripts) {
  let markdown = `---
title: ${categoryInfo.title}
---

# ${categoryInfo.icon} ${categoryInfo.title}

${categoryInfo.description}

## Available Scripts (${scripts.length})

`;

  scripts.forEach((script) => {
    markdown += `### [${script.metadata.title}](./${script.slug})\n\n`;
    markdown += `${script.metadata.description}\n\n`;
    if (script.metadata.author) {
      markdown += `*By ${script.metadata.author}*\n\n`;
    }
    markdown += `**File**: \`${script.metadata.filename}\`\n\n`;
  });

  return markdown;
}

/**
 * Main generation function
 */
function generateDocs() {
  console.log("🚀 Starting documentation generation...\n");

  const categories = getCategoryDirectories();
  const sidebarConfig = {};

  if (categories.length === 0) {
    console.log("⚠️  No categories found!");
    return;
  }

  categories.forEach((category) => {
    console.log(`📁 Processing ${category}...`);

    const categoryDir = path.join(ROOT_DIR, category);
    const docsCategory = path.join(DOCS_DIR, category);

    // Load category config
    const categoryInfo = loadCategoryConfig(categoryDir);

    // Create docs category directory
    if (fs.existsSync(docsCategory)) {
      fs.rmSync(docsCategory, { recursive: true });
    }
    fs.mkdirSync(docsCategory, { recursive: true });

    // Get all script files
    const files = fs.readdirSync(categoryDir).filter((f) => {
      const ext = path.extname(f);
      return SUPPORTED_EXTENSIONS.includes(ext) && f !== "config.js";
    });

    if (files.length === 0) {
      console.log(`   ℹ️  No scripts found`);
      return;
    }

    const scripts = [];

    // Process each script
    files.forEach((file) => {
      const scriptPath = path.join(categoryDir, file);
      const metadata = extractMetadata(scriptPath);
      const slug = path.basename(file, path.extname(file));

      // Generate markdown page
      const markdown = generateScriptPage(scriptPath, category, metadata);
      const mdPath = path.join(docsCategory, `${slug}.md`);
      fs.writeFileSync(mdPath, markdown);

      scripts.push({ metadata, slug, file });
      console.log(`   ✅ Generated: ${slug}.md`);
    });

    // Generate category index
    const indexMarkdown = generateCategoryIndex(
      category,
      categoryInfo,
      scripts
    );
    fs.writeFileSync(path.join(docsCategory, "index.md"), indexMarkdown);
    console.log(`   ✅ Generated: index.md\n`);

    // Build sidebar config
    sidebarConfig[`/${category}/`] = [
      {
        text: categoryInfo.title,
        items: scripts.map((s) => ({
          text: s.metadata.title,
          link: `/${category}/${s.slug}`,
        })),
      },
    ];
  });

  // Write sidebar config
  writeSidebarConfig(sidebarConfig);

  // Update navigation
  updateNavigation(categories);

  console.log("✨ Documentation generation complete!\n");
  console.log(`📊 Summary:`);
  console.log(`   - Categories: ${categories.length}`);
  console.log(
    `   - Total scripts: ${Object.values(sidebarConfig).reduce(
      (sum, cat) => sum + cat[0].items.length,
      0
    )}`
  );
}

/**
 * Write sidebar configuration to JSON file
 * @param {object} sidebarConfig - Generated sidebar configuration
 */
function writeSidebarConfig(sidebarConfig) {
  fs.writeFileSync(SIDEBAR_FILE, JSON.stringify(sidebarConfig, null, 2));
  console.log("📝 Updated sidebar configuration");
}

/**
 * Update navigation in config file
 * @param {Array} categories - List of category names
 */
function updateNavigation(categories) {
  const navConfigPath = path.join(DOCS_DIR, ".vitepress", "nav.json");

  const navItems = [
    { text: "Home", link: "/" },
    ...categories.map((cat) => {
      const categoryPath = path.join(ROOT_DIR, cat);
      const config = loadCategoryConfig(categoryPath);
      return {
        text: config.title,
        link: `/${cat}/`,
      };
    }),
  ];

  fs.writeFileSync(navConfigPath, JSON.stringify(navItems, null, 2));
  console.log("📝 Updated navigation configuration");
}

// Run the generator
try {
  generateDocs();
} catch (error) {
  console.error("❌ Error generating docs:", error);
  process.exit(1);
}<|MERGE_RESOLUTION|>--- conflicted
+++ resolved
@@ -116,18 +116,10 @@
     }
 
     // Detect start of header block
-<<<<<<< HEAD
-    // For shell scripts, look for comment lines with content (not just #)
-    const isShellComment = line.startsWith('#') && line.length > 1 && !line.startsWith('#!/');
-    const isJSDocComment = line.startsWith('/**') || line.startsWith('"""');
-
-    if (!inHeaderBlock && (isJSDocComment || isShellComment)) {
-=======
     if (
       !inHeaderBlock &&
       (line.startsWith("/**") || line.startsWith('"""') || line.startsWith("#"))
     ) {
->>>>>>> 9ba395a8
       inHeaderBlock = true;
       headerLines.push(line);
       continue;
